package wallet

import (
	"errors"
	"strconv"

	"github.com/NebulousLabs/Sia/consensus"
	"github.com/NebulousLabs/Sia/crypto"
)

// openTransaction is a type that the wallet uses to track a transaction as it
// adds inputs and other features. `inputs` is a list of inputs (their indicies
// in the transaction) that the wallet has added personally, so that the inputs
// can be signed when SignTransaction() is called.
type openTransaction struct {
	transaction *consensus.Transaction
	inputs      []int
}

// RegisterTransaction starts with a transaction as input and adds that
// transaction to the list of open transactions, returning an id. That id can
// then be used to modify and sign the transaction. An empty transaction is
// legal input.
func (w *Wallet) RegisterTransaction(t consensus.Transaction) (id string, err error) {
	w.mu.Lock()
	defer w.mu.Unlock()

	id = strconv.Itoa(w.transactionCounter)
	w.transactionCounter++
	w.transactions[id] = new(openTransaction)
	w.transactions[id].transaction = &t
	return
}

// FundTransaction adds enough inputs to equal `amount` of input to the
// transaction, and also adds any refunds necessary to get the balance correct.
func (w *Wallet) FundTransaction(id string, amount consensus.Currency) error {
	w.mu.Lock()
	defer w.mu.Unlock()

	// Get the transaction.
	openTxn, exists := w.transactions[id]
	if !exists {
		return errors.New("no transaction of given id found")
	}
	txn := openTxn.transaction

	// Get the set of outputs to use as inputs.
	knownOutputs, total, err := w.findOutputs(amount)
	if err != nil {
		return err
	}

	// Create and add all of the inputs.
	for _, knownOutput := range knownOutputs {
		key := w.keys[knownOutput.output.SpendHash]
		newInput := consensus.SiacoinInput{
			OutputID:        knownOutput.id,
			SpendConditions: key.spendConditions,
		}
		openTxn.inputs = append(openTxn.inputs, len(txn.SiacoinInputs))
		txn.SiacoinInputs = append(txn.SiacoinInputs, newInput)

		// Set the age of the knownOutput to prevent accidental double spends.
		knownOutput.age = w.age
	}

	// Add a refund output if needed.
	refund := total
	err = refund.Sub(amount)
	if err != nil && !refund.IsZero() {
		coinAddress, _, err := w.coinAddress()
		if err != nil {
			return err
		}

<<<<<<< HEAD
		txn.SiacoinOutputs = append(
			txn.SiacoinOutputs,
			consensus.SiacoinOutput{
				Value:     total - amount,
=======
		txn.Outputs = append(
			txn.Outputs,
			consensus.Output{
				Value:     refund,
>>>>>>> 405f7a4e
				SpendHash: coinAddress,
			},
		)
	}
	return nil
}

// AddMinerFee will add a miner fee to the transaction, but will not add any
// inputs.
func (w *Wallet) AddMinerFee(id string, fee consensus.Currency) error {
	w.mu.Lock()
	defer w.mu.Unlock()

	openTxn, exists := w.transactions[id]
	if !exists {
		return errors.New("no transaction found for given id")
	}

	openTxn.transaction.MinerFees = append(openTxn.transaction.MinerFees, fee)
	return nil
}

// AddOutput adds an output to the transaction, but will not add any inputs.
// It returns the index of the output in the transaction.
func (w *Wallet) AddOutput(id string, output consensus.SiacoinOutput) (index uint64, err error) {
	w.mu.Lock()
	defer w.mu.Unlock()

	openTxn, exists := w.transactions[id]
	if !exists {
		err = errors.New("no transaction found for given id")
		return
	}

	openTxn.transaction.SiacoinOutputs = append(openTxn.transaction.SiacoinOutputs, output)
	index = uint64(len(openTxn.transaction.SiacoinOutputs) - 1)
	return
}

// AddFileContract implements the core.Wallet interface.
func (w *Wallet) AddFileContract(id string, fc consensus.FileContract) error {
	w.mu.Lock()
	defer w.mu.Unlock()

	openTxn, exists := w.transactions[id]
	if !exists {
		return errors.New("no transaction found for given id")
	}

	openTxn.transaction.FileContracts = append(openTxn.transaction.FileContracts, fc)
	return nil
}

// AddStorageProof implements the core.Wallet interface.
func (w *Wallet) AddStorageProof(id string, sp consensus.StorageProof) error {
	w.mu.Lock()
	defer w.mu.Unlock()

	openTxn, exists := w.transactions[id]
	if !exists {
		return errors.New("no transaction found for given id")
	}

	openTxn.transaction.StorageProofs = append(openTxn.transaction.StorageProofs, sp)
	return nil
}

// AddArbitraryData implements the core.Wallet interface.
func (w *Wallet) AddArbitraryData(id string, arb string) error {
	w.mu.Lock()
	defer w.mu.Unlock()

	openTxn, exists := w.transactions[id]
	if !exists {
		return errors.New("no transaction found for given id")
	}

	openTxn.transaction.ArbitraryData = append(openTxn.transaction.ArbitraryData, arb)
	return nil
}

// SignTransaction implements the core.Wallet interface.
func (w *Wallet) SignTransaction(id string, wholeTransaction bool) (txn consensus.Transaction, err error) {
	w.mu.Lock()
	defer w.mu.Unlock()

	// Fetch the transaction.
	openTxn, exists := w.transactions[id]
	if !exists {
		err = errors.New("no transaction found for given id")
		return
	}
	txn = *openTxn.transaction

	// Get the coveredfields struct.
	var coveredFields consensus.CoveredFields
	if wholeTransaction {
		coveredFields = consensus.CoveredFields{WholeTransaction: true}
	} else {
		for i := range txn.MinerFees {
			coveredFields.MinerFees = append(coveredFields.MinerFees, uint64(i))
		}
		for i := range txn.SiacoinInputs {
			coveredFields.SiacoinInputs = append(coveredFields.SiacoinInputs, uint64(i))
		}
		for i := range txn.SiacoinOutputs {
			coveredFields.SiacoinOutputs = append(coveredFields.SiacoinOutputs, uint64(i))
		}
		for i := range txn.FileContracts {
			coveredFields.FileContracts = append(coveredFields.FileContracts, uint64(i))
		}
		for i := range txn.StorageProofs {
			coveredFields.StorageProofs = append(coveredFields.StorageProofs, uint64(i))
		}
		// TODO: Siafund stuff here.
		for i := range txn.ArbitraryData {
			coveredFields.ArbitraryData = append(coveredFields.ArbitraryData, uint64(i))
		}
		for i := range txn.Signatures {
			coveredFields.Signatures = append(coveredFields.Signatures, uint64(i))
		}
	}

	// For each input in the transaction that we added, provide a signature.
	for _, inputIndex := range openTxn.inputs {
		input := txn.SiacoinInputs[inputIndex]
		sig := consensus.TransactionSignature{
			InputID:        input.OutputID,
			CoveredFields:  coveredFields,
			PublicKeyIndex: 0,
		}
		txn.Signatures = append(txn.Signatures, sig)

		// Hash the transaction according to the covered fields.
		coinAddress := input.SpendConditions.CoinAddress()
		sigIndex := len(txn.Signatures) - 1
		secKey := w.keys[coinAddress].secretKey
		sigHash := txn.SigHash(sigIndex)

		// Get the signature.
		var encodedSig crypto.Signature
		encodedSig, err = crypto.SignBytes(sigHash[:], secKey)
		if err != nil {
			return
		}
		copy(txn.Signatures[sigIndex].Signature, encodedSig[:])
	}

	// Delete the open transaction.
	delete(w.transactions, id)

	return
}<|MERGE_RESOLUTION|>--- conflicted
+++ resolved
@@ -66,6 +66,9 @@
 	}
 
 	// Add a refund output if needed.
+	//
+	// TODO: I may be mistaken, but is this code block right? Don't you want to
+	// make the refund IFF err == nil?
 	refund := total
 	err = refund.Sub(amount)
 	if err != nil && !refund.IsZero() {
@@ -74,17 +77,10 @@
 			return err
 		}
 
-<<<<<<< HEAD
 		txn.SiacoinOutputs = append(
 			txn.SiacoinOutputs,
 			consensus.SiacoinOutput{
-				Value:     total - amount,
-=======
-		txn.Outputs = append(
-			txn.Outputs,
-			consensus.Output{
 				Value:     refund,
->>>>>>> 405f7a4e
 				SpendHash: coinAddress,
 			},
 		)
