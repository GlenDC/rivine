package types

import (
	"testing"
)

// TestTransactionFitsInABlock probes the fitsInABlock method of the
// Transaction type.
func TestTransactionFitsInABlock(t *testing.T) {
<<<<<<< HEAD
	// Try a transaction that will fit in a block, followed by one that won't.
	data := make([]byte, BlockSizeLimit/2)
	txn := Transaction{ArbitraryData: data}
	err := txn.fitsInABlock()
	if err != nil {
		t.Error(err)
	}
	data = make([]byte, BlockSizeLimit)
	txn.ArbitraryData = data
	err = txn.fitsInABlock()
=======
	blockSizeLimit := DefaultChainConstants().BlockSizeLimit
	data := make([]byte, blockSizeLimit/2)
	txn := Transaction{ArbitraryData: [][]byte{data}}
	err := txn.fitsInABlock(blockSizeLimit)
	if err != nil {
		t.Error(err)
	}
	data = make([]byte, blockSizeLimit)
	txn.ArbitraryData[0] = data
	err = txn.fitsInABlock(blockSizeLimit)
>>>>>>> c27a073c
	if err != ErrTransactionTooLarge {
		t.Error(err)
	}
}

// TestTransactionFollowsMinimumValues probes the followsMinimumValues method
// of the Transaction type.
func TestTransactionFollowsMinimumValues(t *testing.T) {
	// Start with a transaction that follows all of minimum-values rules.
	txn := Transaction{
		CoinOutputs:       []CoinOutput{{Value: NewCurrency64(1)}},
		BlockStakeOutputs: []BlockStakeOutput{{Value: NewCurrency64(1)}},
		MinerFees:         []Currency{NewCurrency64(1)},
	}
	err := txn.followsMinimumValues()
	if err != nil {
		t.Error(err)
	}

	// Try a zero value for each type.
	txn.CoinOutputs[0].Value = ZeroCurrency
	err = txn.followsMinimumValues()
	if err != ErrZeroOutput {
		t.Error(err)
	}
	txn.CoinOutputs[0].Value = NewCurrency64(1)
	txn.BlockStakeOutputs[0].Value = ZeroCurrency
	err = txn.followsMinimumValues()
	if err != ErrZeroOutput {
		t.Error(err)
	}
	txn.BlockStakeOutputs[0].Value = NewCurrency64(1)
	txn.MinerFees[0] = ZeroCurrency
	err = txn.followsMinimumValues()
	if err != ErrZeroMinerFee {
		t.Error(err)
	}
	txn.MinerFees[0] = NewCurrency64(1)

}

// TestTransactionNoRepeats probes the noRepeats method of the Transaction
// type.
func TestTransactionNoRepeats(t *testing.T) {
	// Try a transaction all the repeatable types but no conflicts.
	txn := Transaction{
		CoinInputs:       []CoinInput{{}},
		BlockStakeInputs: []BlockStakeInput{{}},
	}

	// Try a transaction double spending a siacoin output.
	txn.CoinInputs = append(txn.CoinInputs, CoinInput{})
	err := txn.noRepeats()
	if err != ErrDoubleSpend {
		t.Error(err)
	}
	txn.CoinInputs = txn.CoinInputs[:1]

	// Try a transaction double spending a siafund output.
	txn.BlockStakeInputs = append(txn.BlockStakeInputs, BlockStakeInput{})
	err = txn.noRepeats()
	if err != ErrDoubleSpend {
		t.Error(err)
	}
	txn.BlockStakeInputs = txn.BlockStakeInputs[:1]
}

// TestTransactionStandaloneValid probes the StandaloneValid method of the
// Transaction type.
func TestTransactionStandaloneValid(t *testing.T) {
	cts := DefaultChainConstants()

	// Build a working transaction.
	var txn Transaction
	err := txn.StandaloneValid(0, cts.BlockSizeLimit)
	if err != nil {
		t.Error(err)
	}

	// Violate fitsInABlock.
<<<<<<< HEAD
	data := make([]byte, BlockSizeLimit)
	txn.ArbitraryData = data
	err = txn.StandaloneValid(0)
=======
	data := make([]byte, cts.BlockSizeLimit)
	txn.ArbitraryData = [][]byte{data}
	err = txn.StandaloneValid(0, cts.BlockSizeLimit)
>>>>>>> c27a073c
	if err == nil {
		t.Error("failed to trigger fitsInABlock error")
	}
	txn.ArbitraryData = nil

	// Violate noRepeats
	txn.CoinInputs = []CoinInput{{}, {}}
	err = txn.StandaloneValid(0, cts.BlockSizeLimit)
	if err == nil {
		t.Error("failed to trigger noRepeats error")
	}
	txn.CoinInputs = nil

	// Violate followsMinimumValues
	txn.CoinOutputs = []CoinOutput{{}}
	err = txn.StandaloneValid(0, cts.BlockSizeLimit)
	if err == nil {
		t.Error("failed to trigger followsMinimumValues error")
	}
	txn.CoinOutputs = nil
<<<<<<< HEAD
=======

	// Violate validUnlockConditions
	txn.CoinInputs = []CoinInput{{}}
	txn.CoinInputs[0].UnlockConditions.Timelock = 1
	err = txn.StandaloneValid(0, cts.BlockSizeLimit)
	if err == nil {
		t.Error("failed to trigger validUnlockConditions error")
	}
	txn.CoinInputs = nil

	// Violate validSignatures
	txn.TransactionSignatures = []TransactionSignature{{}}
	err = txn.StandaloneValid(0, cts.BlockSizeLimit)
	if err == nil {
		t.Error("failed to trigger validSignatures error")
	}
	txn.TransactionSignatures = nil
>>>>>>> c27a073c
}<|MERGE_RESOLUTION|>--- conflicted
+++ resolved
@@ -7,29 +7,16 @@
 // TestTransactionFitsInABlock probes the fitsInABlock method of the
 // Transaction type.
 func TestTransactionFitsInABlock(t *testing.T) {
-<<<<<<< HEAD
-	// Try a transaction that will fit in a block, followed by one that won't.
-	data := make([]byte, BlockSizeLimit/2)
-	txn := Transaction{ArbitraryData: data}
-	err := txn.fitsInABlock()
-	if err != nil {
-		t.Error(err)
-	}
-	data = make([]byte, BlockSizeLimit)
-	txn.ArbitraryData = data
-	err = txn.fitsInABlock()
-=======
 	blockSizeLimit := DefaultChainConstants().BlockSizeLimit
 	data := make([]byte, blockSizeLimit/2)
-	txn := Transaction{ArbitraryData: [][]byte{data}}
+	txn := Transaction{ArbitraryData: data}
 	err := txn.fitsInABlock(blockSizeLimit)
 	if err != nil {
 		t.Error(err)
 	}
 	data = make([]byte, blockSizeLimit)
-	txn.ArbitraryData[0] = data
+	txn.ArbitraryData = data
 	err = txn.fitsInABlock(blockSizeLimit)
->>>>>>> c27a073c
 	if err != ErrTransactionTooLarge {
 		t.Error(err)
 	}
@@ -110,15 +97,9 @@
 	}
 
 	// Violate fitsInABlock.
-<<<<<<< HEAD
-	data := make([]byte, BlockSizeLimit)
+	data := make([]byte, cts.BlockSizeLimit)
 	txn.ArbitraryData = data
-	err = txn.StandaloneValid(0)
-=======
-	data := make([]byte, cts.BlockSizeLimit)
-	txn.ArbitraryData = [][]byte{data}
 	err = txn.StandaloneValid(0, cts.BlockSizeLimit)
->>>>>>> c27a073c
 	if err == nil {
 		t.Error("failed to trigger fitsInABlock error")
 	}
@@ -138,25 +119,4 @@
 	if err == nil {
 		t.Error("failed to trigger followsMinimumValues error")
 	}
-	txn.CoinOutputs = nil
-<<<<<<< HEAD
-=======
-
-	// Violate validUnlockConditions
-	txn.CoinInputs = []CoinInput{{}}
-	txn.CoinInputs[0].UnlockConditions.Timelock = 1
-	err = txn.StandaloneValid(0, cts.BlockSizeLimit)
-	if err == nil {
-		t.Error("failed to trigger validUnlockConditions error")
-	}
-	txn.CoinInputs = nil
-
-	// Violate validSignatures
-	txn.TransactionSignatures = []TransactionSignature{{}}
-	err = txn.StandaloneValid(0, cts.BlockSizeLimit)
-	if err == nil {
-		t.Error("failed to trigger validSignatures error")
-	}
-	txn.TransactionSignatures = nil
->>>>>>> c27a073c
 }